--- conflicted
+++ resolved
@@ -10,6 +10,7 @@
 import matplotlib.pyplot as plt
 import numpy as np
 import polars as pl
+import scipy as sp
 
 
 def calculate_boxplot(array):
@@ -62,7 +63,7 @@
             chan_data.append(None)
     # convert to Numpy array, keep Python datatype
     chan_data = np.array(chan_data, dtype="float")
-    chan_data[chan_data is None] = np.nan
+    chan_data[chan_data == None] = np.nan
     return chan_data
 
 
@@ -90,6 +91,11 @@
     """
     color_points = np.linspace(0, 1, count)
     return [cm.hsv(color_point) for color_point in color_points]
+
+    for i, image in enumerate(images_img_data):
+        for chan in chans:
+            chans_means[i] += images_img_data[image][chan]["mean"]
+            chans_stderrs[i] += images_img_data[image][chan]["stderr"]
 
 
 def get_files(path="", pat=None, anti=None, recurse=False):
@@ -134,7 +140,7 @@
         img_data = None
     # convert to Numpy array, keep Python datatype
     img_data = np.array(img_data, dtype="float")
-    img_data[img_data is None] = np.nan
+    img_data[img_data == None] = np.nan
     return img_data
 
 
@@ -219,23 +225,6 @@
     array -- Numpy array
     """
     array = array[~np.isnan(array)].ravel()  # ignore all `np.nan` values
-<<<<<<< HEAD
-    df = pl.from_numpy(array, schema=["pixls"], orient="col")  # cheap
-    dscr = df.describe(percentiles=(0.01, 0.5, 0.99))  # sort data only once
-    count = dscr.filter([pl.col("describe") == "count"])["pixls"][0]
-    mean = dscr.filter([pl.col("describe") == "mean"])["pixls"][0]
-    stdev = dscr.filter([pl.col("describe") == "std"])["pixls"][0]
-    stderr = np.power(stdev, 2) / count
-    minimum = dscr.filter([pl.col("describe") == "min"])["pixls"][0]
-    bot = dscr.filter([pl.col("describe") == "1%"])["pixls"][0]
-    median = dscr.filter([pl.col("describe") == "50%"])["pixls"][0]
-    top = dscr.filter([pl.col("describe") == "99%"])["pixls"][0]
-    maximum = dscr.filter([pl.col("describe") == "max"])["pixls"][0]
-    return (count, mean, stdev, stderr, median, (minimum, maximum), (bot, top))
-
-
-def get_stderr(array, mean=None, ddof=1):
-=======
     arrow = pl.from_numpy(array, schema=["pixls"], orient="col")  # cheap
     sortd = arrow.sort("pixls")  # expensive
     sortd.set_sorted("pixls")  # flag
@@ -252,7 +241,6 @@
 
 
 def get_stderr(array, ddof=1):
->>>>>>> 3a9fd038
     """Calculates the standard error of the arithmetic mean.
 
     Keyword arguments:
@@ -353,32 +341,19 @@
     return datetime.datetime.strptime(timestamp, "%Y:%m:%d %H:%M:%S")
 
 
-def score_img_data(tiff, chan_minmax=None):
+def score_img_data(tiff, chans_minmax=None):
     """Calculate the C-Scores of image channels.
     The algorithm is similar to an H-Score but scores the different
     intenisty classes with the factors 1, 10, and 10, respectively.
 
     Keyword arguments:
     tiff -- TIFF dictionary
-    chan_minmax -- dictionary with percentile tuples
+    chans_minmax -- dictionary with percentile tuples
     """
     img_chans_scores = dict()
     pixls = np.empty((tiff["shape"][1:]))  # pre-allocate
     for page, chan in zip(tiff["pages"], tiff["channels"]):
         page.asarray(out=pixls)  # in-place
-<<<<<<< HEAD
-        bot, top = (
-            chan_minmax[chan]
-            if chan_minmax and chan in chan_minmax  # user-defined
-            else (get_min(pixls), get_max(pixls))  # automatic
-        )
-        span = top - bot
-        signal = pixls[pixls >= (bot + 0.25 * span)]  # ignore background
-        size = signal.size
-        counts = [np.nan, np.nan, np.nan]
-        counts[0] = np.count_nonzero(signal[signal < (bot + 0.50 * span)])
-        counts[2] = np.count_nonzero(signal[signal >= (bot + 0.75 * span)])
-=======
         signal_min, signal_max = (
             chans_minmax[chan]
             if chans_minmax and chan in chans_minmax  # user-defined
@@ -393,7 +368,6 @@
         counts = [np.nan, np.nan, np.nan]
         counts[0] = signal.filter(signal < (signal_min + 0.5 * signal_range)).count()
         counts[2] = signal.filter(signal >= (signal_min + 0.75 * signal_range)).count()
->>>>>>> 3a9fd038
         counts[1] = size - counts[0] - counts[2]
         img_chans_scores[chan] = {
             "score_1": 1.0 * counts[0] / signal_count,  # max contribution: + 1

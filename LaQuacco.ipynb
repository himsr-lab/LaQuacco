{
 "cells": [
  {
   "cell_type": "markdown",
   "id": "2565f104-b2a8-4c28-803f-b827cd8420e9",
   "metadata": {
    "editable": false,
    "slideshow": {
     "slide_type": ""
    },
    "tags": []
   },
   "source": [
    "# LaQuacco 🍅🍅🍅"
   ]
  },
  {
   "cell_type": "markdown",
   "id": "39a22ed4-a836-4972-8ffc-761d5118a00f",
   "metadata": {
    "editable": false,
    "slideshow": {
     "slide_type": ""
    },
    "tags": []
   },
   "source": [
<<<<<<< HEAD
    "### Laboratory Quality Control v2.0 (2024-10-19)"
=======
    "### Laboratory Quality Control v2.0 (2024-10-18)"
>>>>>>> 4b6173a9
   ]
  },
  {
   "cell_type": "raw",
   "id": "bbf9ceea-49d6-4ad1-929c-359f357e2caa",
   "metadata": {
    "editable": false,
    "jupyter": {
     "source_hidden": true
    },
    "raw_mimetype": "",
    "slideshow": {
     "slide_type": ""
    },
    "tags": []
   },
   "source": [
    "Copyright 2023 The Regents of the University of Colorado\n",
    "\n",
    "This file is part of LaQuacco.\n",
    "\n",
    "LaQuacco is free software: you can redistribute it and/or modify it\n",
    "under the terms of the GNU General Public License as published by\n",
    "the Free Software Foundation, either version 3 of the License, or\n",
    "(at your option) any later version.\n",
    "\n",
    "LaQuacco is distributed in the hope that it will be useful,\n",
    "but WITHOUT ANY WARRANTY; without even the implied warranty of\n",
    "MERCHANTABILITY or FITNESS FOR A PARTICULAR PURPOSE. See the\n",
    "GNU General Public License for more details.\n",
    "\n",
    "You should have received a copy of the GNU General Public License\n",
    "along with this program. If not, see <https://www.gnu.org/licenses/>.\n",
    "\n",
    "Author:     Christian Rickert <christian.rickert@cuanschutz.edu>\n",
    "Group:      Human Immune Monitoring Shared Resource (HIMSR)\n",
    "            University of Colorado, Anschutz Medical Campus\n",
    "\n",
    "Title:      LaQuacco\n",
    "Summary:    Laboratory Quality Control\n",
    "DOI:        # TODO\n",
    "URL:        https://github.com/himsr-lab/LaQuacco"
   ]
  },
  {
   "cell_type": "markdown",
   "id": "00270863-5490-4b49-a22c-3b234b197d2c",
   "metadata": {
    "editable": false,
    "slideshow": {
     "slide_type": ""
    },
    "tags": []
   },
   "source": [
    "#### https://github.com/himsr-lab/LaQuacco/tree/qptiff"
   ]
  },
  {
   "cell_type": "markdown",
   "id": "0373d7a4-cb60-4fe6-962b-53dcdc3b053f",
   "metadata": {
    "editable": false,
    "slideshow": {
     "slide_type": ""
    },
    "tags": []
   },
   "source": [
    "### User Input"
   ]
  },
  {
   "cell_type": "code",
   "execution_count": null,
   "id": "1080d014-b553-467a-9847-f1a9f9160773",
   "metadata": {
    "editable": true,
    "slideshow": {
     "slide_type": ""
    },
    "tags": []
   },
   "outputs": [],
   "source": [
    "# 6) adjust runtime behavior\n",
    "\"\"\"\n",
    "Basic: Adjust these variable values as needed.\n",
    "\"\"\"\n",
<<<<<<< HEAD
    "images_path = r\"./tests\"  # absolute or relative path\n",
    "images_included = \"*.ome.tiff\"  # extension must match\n",
=======
    "images_path = r\"./\"  # absolute or relative path\n",
    "images_included = \"*.qptiff\"  # extension must match\n",
>>>>>>> 4b6173a9
    "images_excluded = \"\"  # extension must not match\n",
    "\n",
    "\"\"\"\n",
    "Advanced: Adjust these variables to customize runtime behavior.\n",
    "\"\"\"\n",
    "# define closed channel intervals with endpoints\n",
    "channel_limits = {\"*\": {\"lower\": None, \"upper\": None}}  # all channels\n",
    "copy_images = False  # increases performance for network drives\n",
    "figure_dimensions = (1460, 822)  # width and height in pixels\n",
    "max_plots_warn = 100  # warning will be displayed above plot limit\n",
    "recursive_search = True  # search recursively for image files at path\n",
    "use_annotations = True  # zero pixels outside rectangular annotations\n",
    "\n",
    "\"\"\"\n",
    "Check:  Running this cell lists all image files found.\n",
    "\"\"\"\n",
    "import os\n",
    "import laquacco as laq\n",
    "import qptiff as qpt\n",
    "\n",
    "files = laq.get_files(\n",
    "    path=os.path.abspath(images_path),\n",
    "    pat=images_included,\n",
    "    anti=images_excluded,\n",
    "    recurse=recursive_search,\n",
    ")\n",
    "print(f\"Images: {len(files)}\")\n",
    "dirs_files = {\n",
    "    dir: [os.path.basename(file) for file in files if os.path.dirname(file) == dir]\n",
    "    for dir in set(os.path.dirname(file) for file in files)\n",
    "}\n",
    "dirs_files = dict(sorted(dirs_files.items()))\n",
    "for dir, dir_files in dirs_files.items():\n",
    "    print(f\"=> {dir}\")\n",
    "    print(f\"{sorted(dir_files)}\")\n",
    "\n",
    "print(\"\\nCompleted.\")"
   ]
  },
  {
   "cell_type": "markdown",
   "id": "8fb95c45-92f9-41d5-9009-c2faf2aa82d6",
   "metadata": {
    "editable": false,
    "slideshow": {
     "slide_type": ""
    },
    "tags": []
   },
   "source": [
    "### Sampling I"
   ]
  },
  {
   "cell_type": "code",
   "execution_count": null,
   "id": "454c6bf7-ce21-4709-937c-9ab491b72cdf",
   "metadata": {
    "editable": false,
    "jupyter": {
     "source_hidden": true
    },
    "slideshow": {
     "slide_type": ""
    },
    "tags": []
   },
   "outputs": [],
   "source": [
    "# 8) retrieve image data (individual statistics)\n",
    "import os\n",
    "import shutil\n",
    "import time\n",
    "\n",
    "imgs = {}  # image dictionary\n",
    "annos = {}  # annotation dictionary\n",
    "imgs_chans_stats = {}  # statistics dictionary\n",
    "\n",
    "start = time.time()\n",
    "update_start = \"\"\n",
    "update_stop = \"\"\n",
    "update_max = 0\n",
    "files_len = len(files)\n",
    "for count, file in enumerate(files, start=1):\n",
    "    update_start = f\"IMAGE: {file}\\t[{count}/{files_len}]\"\n",
    "    update_len = len(update_start) + len(update_stop)\n",
    "    update_max = update_len if update_len > update_max else update_max\n",
    "    print(f\"\\r{update_start}{update_stop}{' ':<{update_max - update_len}}\", end=\"\")\n",
    "\n",
    "    # get individual statistics\n",
    "    tmp = laq.copy_file(file) if copy_images else file  # optional file copy\n",
    "    img = laq.get_img(tmp)\n",
    "    imgs[file] = {k: v for k, v in img.items()}\n",
    "    # prepare annotations\n",
    "    annos[file] = None\n",
    "    if use_annotations:\n",
    "        anno = qpt.get_xml(file)  # optional annotations file\n",
    "        if os.path.exists(anno):\n",
    "            offsets = qpt.get_offsets(img[\"tags\"][0])\n",
    "            annos[file] = qpt.get_rectangles(qpt.read_annotations(anno), offsets)\n",
    "    imgs_chans_stats[file] = laq.get_img_chans_stats(\n",
    "        imgs[file], annos=annos[file], chans_limits=channel_limits\n",
    "    )\n",
    "\n",
    "    # remove image objects\n",
    "    img[\"tiff\"].close()\n",
    "    if copy_images and tmp != file:\n",
    "        shutil.rmtree(os.path.dirname(tmp))\n",
    "\n",
    "    update_stop = f\" (-{laq.get_time_left(start, count, len(files))})\"\n",
    "print(f\"\\r{' ' * update_max}\\r\", end=\"\")  # clear line\n",
    "\n",
    "print(\"\\n-> Completed.\")"
   ]
  },
  {
   "cell_type": "markdown",
   "id": "a4158426-b66d-446a-b3ff-cdbd3ab29fa0",
   "metadata": {
    "editable": false,
    "slideshow": {
     "slide_type": ""
    },
    "tags": []
   },
   "source": [
    "### Summary I"
   ]
  },
  {
   "cell_type": "code",
   "execution_count": null,
   "id": "71719261-bc6e-47fe-af2a-d59d799bdbd6",
   "metadata": {
    "editable": false,
    "jupyter": {
     "source_hidden": true
    },
    "slideshow": {
     "slide_type": ""
    },
    "tags": []
   },
   "outputs": [],
   "source": [
    "# 10) print image data (individual statistics)\n",
    "import warnings\n",
    "import numpy as np\n",
    "\n",
    "# sort data by acquisition\n",
    "sorted_acqs = sorted(imgs.keys(), key=lambda k: imgs[k][\"datetimes\"][0])\n",
    "imgs = {k: imgs[k] for k in sorted_acqs}\n",
    "imgs_paths = list(imgs.keys())\n",
    "imgs_chans_stats = {k: imgs_chans_stats[k] for k in sorted_acqs}\n",
    "\n",
    "# get data summary\n",
    "chans = sorted(\n",
    "    list(\n",
    "        set(\n",
    "            chan\n",
    "            for chans_stats in imgs_chans_stats.values()\n",
    "            for chan in chans_stats.keys()\n",
    "        )\n",
    "    )\n",
    ")\n",
    "stats = sorted(\n",
    "    list(\n",
    "        set(\n",
    "            stat\n",
    "            for chans_stats in imgs_chans_stats.values()\n",
    "            for stat in chans_stats.values()\n",
    "            for stat in stat.keys()\n",
    "        )\n",
    "    )\n",
    ")\n",
    "chans_stats = {\n",
    "    chan: {\n",
    "        stat: np.array(\n",
    "            [\n",
    "                imgs_chans_stats[img][chan][stat]\n",
    "                if chan in imgs_chans_stats[img]\n",
    "                else None\n",
    "                for img in imgs_chans_stats.keys()\n",
    "            ],\n",
    "            dtype=np.float64,\n",
    "        )\n",
    "        for stat in stats\n",
    "    }\n",
    "    for chan in chans\n",
    "}\n",
    "chans_means = {\n",
    "    chan: {\n",
    "        stat: np.nanmean(\n",
    "            chans_stats[chan][stat]\n",
    "            if chan in chans_stats and stat in chans_stats[chan]\n",
    "            else np.nan\n",
    "        )\n",
    "        for stat in stats\n",
    "    }\n",
    "    for chan in chans\n",
    "}\n",
    "\n",
    "# check data (appears after prints)\n",
    "def min_warning(message, category, filename, lineno, line=None):\n",
    "    return f\"{category.__name__}: {message}\\n\"\n",
    "warnings.formatwarning = min_warning  # category and message\n",
    "warnings.simplefilter(\"always\", UserWarning)  # do repeat\n",
    "expos_found = {\n",
    "    chan: [\n",
    "        expo\n",
    "        for meta in imgs.values()\n",
    "        for ch, expo in zip(meta[\"channels\"], meta[\"exposures\"])\n",
    "        if ch == chan\n",
    "    ]\n",
    "    for chan in set(ch for meta in imgs.values() for ch in meta[\"channels\"])\n",
    "}\n",
    "stats_missing = {\n",
    "    chan: [\n",
    "        stat\n",
    "        for stat in chans_stats[chan]\n",
    "        for index, value in enumerate(chans_stats[chan][stat])\n",
    "        if np.isnan(value)\n",
    "    ]\n",
    "    for chan in chans_stats\n",
    "}\n",
    "for chan in chans:\n",
    "    expos_set = sorted(set(expos_found[chan]))\n",
    "    if len(expos_set) > 1:  # exposure times differ\n",
    "        warnings.warn(\n",
    "            f\"{chan}: Exposure times are not identical!\\n{expos_set}\", UserWarning\n",
    "        )\n",
    "    stats_set = sorted(set(stats_missing[chan]))\n",
    "    if len(stats_missing[chan]) > 0:  # statistics incomplete\n",
    "        warnings.warn(\n",
    "            f\"{chan}: Statistics are missing for some images!\\n{stats_set}\",\n",
    "            UserWarning,\n",
    "        )\n",
    "\n",
    "# print data (appears before warnings)\n",
    "imgs_str_len = len(str(len(imgs)))\n",
    "for pos, img in enumerate(imgs):\n",
    "    print(f'{pos:>{imgs_str_len}} => \"{img}\"  # {imgs[img]['datetimes'][0]}')\n",
    "print()\n",
    "for chan in chans:\n",
    "    print(\n",
    "        f\"{chan} @ {', '.join([f'{value}{unit}' for value, unit in sorted(set(expos_found[chan]))])}\"\n",
    "    )\n",
    "    for stat in stats:\n",
    "        print(\n",
    "            f\"\\t{stat}\\t{np.nanmean(chans_stats[chan][stat]):7.1f} (mean)\\t{np.nanstd(chans_stats[chan][stat]):7.1f} (std)\"\n",
    "        )\n",
    "\n",
    "print(\"\\n-> Completed.\")"
   ]
  },
  {
   "cell_type": "markdown",
   "id": "54d14c09-c9cc-4a99-bf77-285cbc78c977",
   "metadata": {
    "editable": false,
    "slideshow": {
     "slide_type": ""
    },
    "tags": []
   },
   "source": [
    "### Distribution - Violin Chart"
   ]
  },
  {
   "cell_type": "code",
   "execution_count": null,
   "id": "03693883-f2c0-498f-99d9-a1ff545a39ba",
   "metadata": {
    "editable": false,
    "jupyter": {
     "source_hidden": true
    },
    "slideshow": {
     "slide_type": ""
    },
    "tags": []
   },
   "outputs": [],
   "source": [
    "# 12) plot image data (individual distributions)\n",
    "\n",
    "import matplotlib as mpl\n",
    "%matplotlib widget\n",
    "\n",
    "# suppress cryptic warning about missing (`np.nan`) data\n",
    "warnings.filterwarnings(\"ignore\", message=\"invalid value encountered in det\")\n",
    "\n",
    "# change limit of opened plots before warning is displayed\n",
    "mpl.rcParams['figure.max_open_warning'] = max_plots_warn\n",
    "\n",
    "# prepare figure dimensions\n",
    "dpi = mpl.pyplot.rcParams[\"figure.dpi\"]\n",
    "min_pixw, min_pixh = figure_dimensions\n",
    "min_width, min_height = min_pixw / dpi, min_pixh / dpi\n",
    "mpl.pyplot.rcParams[\"figure.figsize\"] = [min_width, min_height]\n",
    "\n",
    "# prepare variables for plotting\n",
    "xy_vals = list(zip(*[(chan, stats[\"mean\"]) for chan, stats in chans_stats.items()]))\n",
    "\n",
    "# create violin plot\n",
    "fig, ax = mpl.pyplot.subplots()\n",
    "ax.set_xticks(range(1, len(xy_vals[0]) + 1), labels=chans, rotation=90)\n",
    "vp = ax.violinplot(xy_vals[1], showmeans=True, showextrema=False)\n",
    "\n",
    "# adjust colors\n",
    "for p in vp[\"bodies\"]:\n",
    "    p.set_facecolor(\"black\")\n",
    "    p.set_edgecolor(\"black\")\n",
    "for m in [\"cmeans\"]:\n",
    "    vp[m].set_edgecolor(\"red\")\n",
    "\n",
    "# add legend\n",
    "legend = mpl.pyplot.legend(\n",
    "    [vp[\"bodies\"][0]],\n",
    "    [\"means\"],\n",
    ")\n",
    "\n",
    "# add jittered dots\n",
    "jit_means = np.concatenate(xy_vals[1])\n",
    "jit = np.random.normal(0, 0.01, size=jit_means.size)\n",
    "positions = np.repeat(np.arange(1, len(xy_vals[0]) + 1), len(xy_vals[1][0])) + jit\n",
    "ax.scatter(positions, jit_means, color=\"black\", s=5)\n",
    "\n",
    "# adjust axes\n",
    "mpl.pyplot.minorticks_on()\n",
    "\n",
    "# add Y-axis label\n",
    "mpl.pyplot.ylabel(\"Raw value [a.u.]\")\n",
    "\n",
    "# add grid\n",
    "mpl.pyplot.grid(color=\"gray\", linewidth=0.25)\n",
    "\n",
    "# show plot\n",
    "mpl.pyplot.tight_layout()\n",
    "mpl.pyplot.show()\n",
    "\n",
    "print(\"-> Completed.\")"
   ]
  },
  {
   "cell_type": "markdown",
   "id": "7fba2dbb-9bbe-4855-a89b-b05b8580aad2",
   "metadata": {
    "editable": false,
    "slideshow": {
     "slide_type": ""
    },
    "tags": []
   },
   "source": [
    "### Stability: Levey-Jennings Charts"
   ]
  },
  {
   "cell_type": "code",
   "execution_count": null,
   "id": "09d30227-ebce-448c-84bd-bc8755de8c56",
   "metadata": {
    "editable": false,
    "jupyter": {
     "source_hidden": true
    },
    "slideshow": {
     "slide_type": ""
    },
    "tags": []
   },
   "outputs": [],
   "source": [
    "# 14) plot image data (individual stability)\n",
    "for c, chan in enumerate(chans):\n",
    "    print(f\"\\n{chan}:\")\n",
    "\n",
    "    # create new plot\n",
    "    fig = mpl.pyplot.figure()\n",
    "    ax = fig.add_subplot(111)  # row, column, index\n",
    "\n",
    "    # prepare variables for plotting\n",
    "    chan_xy_vals = range(len(chans_stats[chan][\"mean\"])), chans_stats[chan][\"mean\"]\n",
    "    chan_mean = np.nanmean(chans_stats[chan][\"mean\"])\n",
    "    chan_std = np.nanstd(chans_stats[chan][\"mean\"])\n",
    "\n",
    "    # add channel limits\n",
    "    chan_stds = {}\n",
    "    chan_stds_keys = [(\"+2 std\", \"-2 std\"), (\"+1 std\", \"-1 std\")]\n",
    "    chan_stds[chan] = {\n",
    "        chan_stds_keys[0][0]: chan_mean + 2.0 * chan_std,\n",
    "        chan_stds_keys[1][0]: chan_mean + 1.0 * chan_std,\n",
    "        chan_stds_keys[1][1]: chan_mean - 1.0 * chan_std,\n",
    "        chan_stds_keys[0][1]: chan_mean - 2.0 * chan_std,\n",
    "    }\n",
    "    for upper, lower in chan_stds_keys:\n",
    "        mpl.pyplot.fill_between(\n",
    "            chan_xy_vals[0],\n",
    "            chan_stds[chan][upper],\n",
    "            chan_stds[chan][lower],\n",
    "            color=\"black\",\n",
    "            alpha=0.1,\n",
    "        )\n",
    "        mpl.pyplot.annotate(\n",
    "            upper,\n",
    "            xy=(-0.1, chan_stds[chan][upper]),\n",
    "            ha=\"center\",\n",
    "            va=\"center\",\n",
    "            color=\"dimgray\",\n",
    "        )\n",
    "        mpl.pyplot.annotate(\n",
    "            lower,\n",
    "            xy=(-0.1, chan_stds[chan][lower]),\n",
    "            ha=\"center\",\n",
    "            va=\"center\",\n",
    "            color=\"dimgray\",\n",
    "        )\n",
    "\n",
    "    # add channel mean\n",
    "    mpl.pyplot.plot(\n",
    "        [chan_xy_vals[0][0], chan_xy_vals[0][-1]],\n",
    "        [chan_mean, chan_mean],\n",
    "        \"red\",\n",
    "        label=\"_\",\n",
    "        linewidth=1,\n",
    "    )\n",
    "    mpl.pyplot.annotate(\n",
    "        \"mean\", xy=(-0.1, chan_mean), ha=\"center\", va=\"center\", color=\"red\"\n",
    "    )\n",
    "\n",
    "    # plot error bars\n",
    "    mpl.pyplot.errorbar(\n",
    "        chan_xy_vals[0],\n",
    "        chan_xy_vals[1],\n",
    "        fmt=\"o-\",\n",
    "        linewidth=1,\n",
    "        markersize=3,\n",
    "        color=\"black\",\n",
    "        label=chan,\n",
    "    )\n",
    "\n",
    "    # add legend\n",
    "    mpl.pyplot.legend()\n",
    "\n",
    "    # adjust axes\n",
    "    mpl.pyplot.minorticks_on()\n",
    "\n",
    "    # add axes labels\n",
    "    mpl.pyplot.ylabel(\"Raw value [a.u.]\")\n",
    "    if chan == chans[-1]:\n",
    "        mpl.pyplot.xlabel(\"Image index\")\n",
    "\n",
    "    # add grid\n",
    "    mpl.pyplot.grid(color=\"gray\", linewidth=0.25)\n",
    "\n",
    "    # define image file path closest to cursor\n",
    "    img_at_cursor = ax.text(\n",
    "        0.5,\n",
    "        0.975,\n",
    "        \"\",\n",
    "        transform=ax.transAxes,\n",
    "        ha=\"center\",\n",
    "        va=\"center\",\n",
    "        fontsize=10,\n",
    "        color=\"red\",\n",
    "    )\n",
    "\n",
    "    # find image file path closest to cursor\n",
    "    def show_img(\n",
    "        event, chan_xy_vals=chan_xy_vals, files=files, text=img_at_cursor, fig=fig\n",
    "    ):\n",
    "        if event.inaxes:  # and event.xdata is not None and event.ydata is not None:\n",
    "            dists_to_cursor = np.abs(chan_xy_vals[0] - event.xdata)\n",
    "            closest_index = np.argmin(dists_to_cursor)\n",
    "            text.set_text(f'{closest_index} => \"{imgs_paths[closest_index]}\"')\n",
    "        else:\n",
    "            text.set_text(\"\")\n",
    "\n",
    "    # show image file path closest to cursor\n",
    "    fig.canvas.mpl_connect(\"motion_notify_event\", show_img)\n",
    "\n",
    "    # show plot\n",
    "    mpl.pyplot.tight_layout()\n",
    "    mpl.pyplot.show()\n",
    "\n",
    "print(\"-> Completed.\")"
   ]
  },
  {
   "cell_type": "markdown",
   "id": "bb611fdd-577d-41ce-912b-48dafadab306",
   "metadata": {
    "editable": false,
    "slideshow": {
     "slide_type": ""
    },
    "tags": []
   },
   "source": [
    "### Sampling II"
   ]
  },
  {
   "cell_type": "code",
   "execution_count": null,
   "id": "26948a85-44df-441c-9f47-6eac5ac2887e",
   "metadata": {
    "editable": false,
    "jupyter": {
     "source_hidden": true
    },
    "slideshow": {
     "slide_type": ""
    },
    "tags": []
   },
   "outputs": [],
   "source": [
    "# 16) retrieve image data (group statistics)\n",
    "files_len = len(files)\n",
    "start = time.time()\n",
    "update_start = \"\"\n",
    "update_stop = \"\"\n",
    "update_max = 0\n",
    "for count, file in enumerate(files, start=1):\n",
    "    update_len = len(update_start) + len(update_stop)\n",
    "    update_max = update_len if update_len > update_max else update_max\n",
    "    update_start = f\"IMAGE: {file}\\t[{count}/{files_len}]\"\n",
    "    print(f\"\\r{update_start}{update_stop}{' ':<{update_max - update_len}}\", end=\"\")\n",
    "\n",
    "    # get group image statistics\n",
    "    tmp = laq.copy_file(file) if copy_images else file  # optional file copy\n",
    "    img = laq.get_img(tmp)\n",
    "    imgs_chans_stats[file] = laq.get_img_chans_stats(\n",
    "        img, annos=annos[file], chans_limits=channel_limits, chans_means=chans_means\n",
    "    )\n",
    "\n",
    "    # remove image objects\n",
    "    img[\"tiff\"].close()\n",
    "    if copy_images and tmp != file:\n",
    "        shutil.rmtree(os.path.dirname(tmp))\n",
    "\n",
    "    update_stop = f\" (-{laq.get_time_left(start, count, len(files))})\"\n",
    "print(f\"\\r{' ' * update_max}\\r\", end=\"\")  # clear line\n",
    "\n",
    "print(\"\\n-> Completed.\")"
   ]
  },
  {
   "cell_type": "markdown",
   "id": "9d6d66e0-0c1d-456f-babe-3c4449b83ecf",
   "metadata": {
    "editable": false,
    "slideshow": {
     "slide_type": ""
    },
    "tags": []
   },
   "source": [
    "### Summary II"
   ]
  },
  {
   "cell_type": "code",
   "execution_count": null,
   "id": "9db3157f-5bfb-4844-87de-8c2a2ee9e6e4",
   "metadata": {
    "editable": false,
    "jupyter": {
     "source_hidden": true
    },
    "slideshow": {
     "slide_type": ""
    },
    "tags": []
   },
   "outputs": [],
   "source": [
    "# 18) print image data (group statistics)\n",
    "order = [\"band_3\", \"band_2\", \"band_1\", \"band_0\"]\n",
    "stats = sorted(\n",
    "    list(\n",
    "        set(\n",
    "            stat\n",
    "            for chans_stats in imgs_chans_stats.values()\n",
    "            for stat in chans_stats.values()\n",
    "            for stat in stat.keys()\n",
    "        )\n",
    "    ),\n",
    "    key=lambda x: order.index(x),\n",
    ")\n",
    "chans_stats = {\n",
    "    chan: {\n",
    "        stat: np.array(\n",
    "            [\n",
    "                imgs_chans_stats[img][chan][stat]\n",
    "                if chan in imgs_chans_stats[img]\n",
    "                else None\n",
    "                for img in imgs_chans_stats.keys()\n",
    "            ],\n",
    "            dtype=np.float64,\n",
    "        )\n",
    "        for stat in stats\n",
    "    }\n",
    "    for chan in chans\n",
    "}\n",
    "\n",
    "# print data\n",
    "for chan in chans:\n",
    "    print(\n",
    "        f\"{chan} @ {', '.join([f'{value}{unit}' for value, unit in sorted(set(expos_found[chan]))])}\"\n",
    "    )\n",
    "    for stat in stats:\n",
    "        print(\n",
    "            f\"\\t{stat}\\t{np.nanmean(chans_stats[chan][stat]):7.1f} (mean)\\t{np.nanstd(chans_stats[chan][stat]):7.1f} (std)\"\n",
    "        )\n",
    "\n",
    "print(\"\\n-> Completed.\")"
   ]
  },
  {
   "cell_type": "markdown",
   "id": "ac9550e2-8b0c-46aa-9630-1cad5ca817c1",
   "metadata": {
    "editable": false,
    "slideshow": {
     "slide_type": ""
    },
    "tags": []
   },
   "source": [
    "### Dynamics: C-Band Charts"
   ]
  },
  {
   "cell_type": "code",
   "execution_count": null,
   "id": "d7f08343-dbf6-409e-9aa4-d124a7af6f73",
   "metadata": {
    "editable": false,
    "jupyter": {
     "source_hidden": true
    },
    "slideshow": {
     "slide_type": ""
    },
    "tags": []
   },
   "outputs": [],
   "source": [
    "# 20) plot image data (group statistics)\n",
    "bands = [stat for stat in stats if stat.startswith(\"band_\")][::-1]\n",
    "for c, chan in enumerate(chans):\n",
    "    print(f\"\\n{chan}:\")\n",
    "\n",
    "    # create new plot\n",
    "    fig = mpl.pyplot.figure()\n",
    "    ax = fig.add_subplot(111)  # row, column, index\n",
    "\n",
    "    # prepare variables for plotting\n",
    "    chan_mean = np.nanmean(chans_means[chan][\"mean\"])\n",
    "\n",
    "    # add channel mean\n",
    "    mpl.pyplot.plot(\n",
    "        [chan_xy_vals[0][0], chan_xy_vals[0][-1]],\n",
    "        [chan_mean, chan_mean],\n",
    "        \"red\",\n",
    "        label=\"_\",\n",
    "        linewidth=1,\n",
    "    )\n",
    "    mpl.pyplot.annotate(\n",
    "        \"mean\", xy=(-0.1, chan_mean), ha=\"center\", va=\"center\", color=\"red\"\n",
    "    )\n",
    "\n",
    "    for b, band in enumerate(bands, start=1):\n",
    "        # prepare variables for plotting\n",
    "        band_xy_vals = range(len(chans_stats[chan][band])), chans_stats[chan][band]\n",
    "        band_mean = np.nanmean(chans_stats[chan][band])\n",
    "        band_std = np.nanstd(chans_stats[chan][band])\n",
    "\n",
    "        # add channel limits\n",
    "        band_stds = {}\n",
    "        band_stds_keys = [(\"+2 std\", \"-2 std\"), (\"+1 std\", \"-1 std\")]\n",
    "        band_stds[chan] = {\n",
    "            band_stds_keys[0][0]: band_mean + 2.0 * band_std,\n",
    "            band_stds_keys[1][0]: band_mean + 1.0 * band_std,\n",
    "            band_stds_keys[1][1]: band_mean - 1.0 * band_std,\n",
    "            band_stds_keys[0][1]: band_mean - 2.0 * band_std,\n",
    "        }\n",
    "        for upper, lower in band_stds_keys:\n",
    "            mpl.pyplot.fill_between(\n",
    "                band_xy_vals[0],\n",
    "                band_stds[chan][upper],\n",
    "                band_stds[chan][lower],\n",
    "                color=\"black\",\n",
    "                alpha=0.1,\n",
    "            )\n",
    "            mpl.pyplot.annotate(\n",
    "                upper,\n",
    "                xy=(-0.1, band_stds[chan][upper]),\n",
    "                ha=\"center\",\n",
    "                va=\"center\",\n",
    "                color=\"dimgray\",\n",
    "            )\n",
    "            mpl.pyplot.annotate(\n",
    "                lower,\n",
    "                xy=(-0.1, band_stds[chan][lower]),\n",
    "                ha=\"center\",\n",
    "                va=\"center\",\n",
    "                color=\"dimgray\",\n",
    "            )\n",
    "\n",
    "        # add channel mean\n",
    "        mpl.pyplot.plot(\n",
    "            [band_xy_vals[0][0], band_xy_vals[0][-1]],\n",
    "            [band_mean, band_mean],\n",
    "            \"r--\",\n",
    "            label=\"_\",\n",
    "            linewidth=1,\n",
    "        )\n",
    "        mpl.pyplot.annotate(\n",
    "            \"mean\", xy=(-0.1, band_mean), ha=\"center\", va=\"center\", color=\"red\"\n",
    "        )\n",
    "\n",
    "        # plot error bars\n",
    "        mpl.pyplot.errorbar(\n",
    "            band_xy_vals[0],\n",
    "            band_xy_vals[1],\n",
    "            fmt=\"o-\",\n",
    "            linewidth=1,\n",
    "            markersize=3,\n",
    "            color=\"black\",\n",
    "            label=chan,\n",
    "        )\n",
    "\n",
    "    # add legend\n",
    "    handles, labels = mpl.pyplot.gca().get_legend_handles_labels()\n",
    "    mpl.pyplot.legend([handles[0]], [labels[0]])\n",
    "\n",
    "    # adjust axes\n",
    "    mpl.pyplot.minorticks_on()\n",
    "\n",
    "    # add axes labels\n",
    "    mpl.pyplot.ylabel(\"Raw value [a.u.]\")\n",
    "    if chan == chans[-1]:\n",
    "        mpl.pyplot.xlabel(\"Image index\")\n",
    "\n",
    "    # add grid\n",
    "    mpl.pyplot.grid(color=\"gray\", linewidth=0.25)\n",
    "\n",
    "    # define image file path closest to cursor\n",
    "    img_at_cursor = ax.text(\n",
    "        0.5,\n",
    "        0.975,\n",
    "        \"\",\n",
    "        transform=ax.transAxes,\n",
    "        ha=\"center\",\n",
    "        va=\"center\",\n",
    "        fontsize=10,\n",
    "        color=\"red\",\n",
    "    )\n",
    "\n",
    "    # find image file path closest to cursor\n",
    "    def show_img(\n",
    "        event, chan_xy_vals=chan_xy_vals, files=files, text=img_at_cursor, fig=fig\n",
    "    ):\n",
    "        if event.inaxes:  # and event.xdata is not None and event.ydata is not None:\n",
    "            dists_to_cursor = np.abs(chan_xy_vals[0] - event.xdata)\n",
    "            closest_index = np.argmin(dists_to_cursor)\n",
    "            text.set_text(f'{closest_index} => \"{imgs_paths[closest_index]}\"')\n",
    "        else:\n",
    "            text.set_text(\"\")\n",
    "\n",
    "    # show image file path closest to cursor\n",
    "    fig.canvas.mpl_connect(\"motion_notify_event\", show_img)\n",
    "    \n",
    "    # show plot\n",
    "    mpl.pyplot.tight_layout()\n",
    "    mpl.pyplot.show()\n",
    "\n",
    "print(\"-> Completed.\")"
   ]
  }
 ],
 "metadata": {
  "kernelspec": {
   "display_name": "Python 3 (ipykernel)",
   "language": "python",
   "name": "python3"
  },
  "language_info": {
   "codemirror_mode": {
    "name": "ipython",
    "version": 3
   },
   "file_extension": ".py",
   "mimetype": "text/x-python",
   "name": "python",
   "nbconvert_exporter": "python",
   "pygments_lexer": "ipython3",
   "version": "3.13.0"
  },
  "widgets": {
   "application/vnd.jupyter.widget-state+json": {
    "state": {},
    "version_major": 2,
    "version_minor": 0
   }
  }
 },
 "nbformat": 4,
 "nbformat_minor": 5
}<|MERGE_RESOLUTION|>--- conflicted
+++ resolved
@@ -25,11 +25,7 @@
     "tags": []
    },
    "source": [
-<<<<<<< HEAD
     "### Laboratory Quality Control v2.0 (2024-10-19)"
-=======
-    "### Laboratory Quality Control v2.0 (2024-10-18)"
->>>>>>> 4b6173a9
    ]
   },
   {
@@ -119,13 +115,8 @@
     "\"\"\"\n",
     "Basic: Adjust these variable values as needed.\n",
     "\"\"\"\n",
-<<<<<<< HEAD
-    "images_path = r\"./tests\"  # absolute or relative path\n",
-    "images_included = \"*.ome.tiff\"  # extension must match\n",
-=======
     "images_path = r\"./\"  # absolute or relative path\n",
     "images_included = \"*.qptiff\"  # extension must match\n",
->>>>>>> 4b6173a9
     "images_excluded = \"\"  # extension must not match\n",
     "\n",
     "\"\"\"\n",
